--- conflicted
+++ resolved
@@ -73,15 +73,9 @@
                   "payment_expiration_threshold": 40320,
                   "model_ipfs_hash": "",
                   "mpe_address": "",
-<<<<<<< HEAD
                   # "pricing": [],
                   "groups": [],
                   # "endpoints": [],
-=======
-                  "pricing": {},
-                  "groups": [],
-                  "endpoints": [],
->>>>>>> adbb5fd9
                   "assets": {}
                   }
 
@@ -94,11 +88,6 @@
     def set_fixed_price_in_cogs(self, price):
         if (type(price) != int):
             raise Exception("Price should have int type")
-<<<<<<< HEAD
-=======
-        self.m["pricing"] = {"price_model": "fixed_price",
-                             "price_in_cogs": price}
->>>>>>> adbb5fd9
 
         if self.m["pricing"]:
             self.m["pricing"].append({"price_model": "fixed_price",
@@ -163,12 +152,7 @@
                             str(group_name))
         group_id_base64 = base64.b64encode(secrets.token_bytes(32))
         self.m["groups"] += [{"group_name": group_name,
-<<<<<<< HEAD
                               "group_id": group_id_base64.decode("ascii")}]
-=======
-                              "group_id": group_id_base64.decode("ascii"),
-                              "payment_address": payment_address}]
->>>>>>> adbb5fd9
         return group_id_base64
 
     def add_asset(self, asset_ipfs_hash, asset_type):
@@ -202,11 +186,7 @@
             else:
                 raise Exception("Invalid asset type %s" % asset_type)
 
-<<<<<<< HEAD
     def add_endpoint_to_group(self, group_name, endpoint):
-=======
-    def add_endpoint(self, group_name, endpoint):
->>>>>>> adbb5fd9
         if re.match("^\w+://", endpoint) is None:
             # TODO: Default to https when our tutorials show setting up a ssl certificate as well
             endpoint = 'http://' + endpoint
@@ -214,7 +194,6 @@
             raise Exception("Endpoint is not a valid URL")
         if (not self.is_group_name_exists(group_name)):
             raise Exception("the group %s is not present" % str(group_name))
-<<<<<<< HEAD
         if (endpoint in self.get_all_endpoints_for_group(group_name)):
             raise Exception("the endpoint %s is already present" %
                             str(endpoint))
@@ -226,13 +205,6 @@
                     group['endpoints'].append(endpoint)
                 else:
                     group['endpoints'] = [endpoint]
-=======
-        if (endpoint in self.get_all_endpoints()):
-            raise Exception("the endpoint %s is already present" %
-                            str(endpoint))
-        self.m["endpoints"] += [{"group_name": group_name,
-                                 "endpoint": endpoint}]
->>>>>>> adbb5fd9
 
     def remove_all_endpoints(self, group_name):
         if not self.is_group_name_exists(group_name):
@@ -244,8 +216,7 @@
                 group["endpoints"] = []
 
     def remove_all_endpoints_for_group(self, group_name):
-        self.m["endpoints"] = [e for e in self.m["endpoints"]
-                               if e["group_name"] != group_name]
+        self.m["endpoints"] = [e for e in self.m["endpoints"] if e["group_name"] != group_name]
 
     def is_group_name_exists(self, group_name):
         """ check if group with given name is already exists """
