--- conflicted
+++ resolved
@@ -24,9 +24,9 @@
 
     def _get_persistent_mpe_dir(self):
         """ get persistent storage for mpe """
-        mpe_address = self.get_mpe_address().lower()
+        mpe_address      = self.get_mpe_address().lower()
         registry_address = self.get_registry_address().lower()
-        return Path.home().joinpath(".snet", "mpe_client", "%s_%s" % (mpe_address, registry_address))
+        return Path.home().joinpath(".snet", "mpe_client", "%s_%s"%(mpe_address, registry_address))
 
 
 
@@ -64,54 +64,36 @@
     def _get_channels_info_file(self, org_id):
         return os.path.join(self._get_org_base_dir(org_id), "channels_info.pickle")
 
-<<<<<<< HEAD
     def _get_service_metadata(self):
-        self._init_or_update_registered_service_if_needed()
         service_dir = self.get_service_spec_dir(self.args.org_id, self.args.service_id)
         service_metadata = load_mpe_service_metadata(os.path.join(service_dir, "service_metadata.json"))
         return service_metadata
 
     def _add_channel_to_initialized(self, org_id, channel):
         channels_dict = self._get_initialized_channels_dict_for_org(org_id)
-=======
-    def _add_channel_to_initialized(self, org_id, service_id, channel):
-        channels_dict = self._get_initialized_channels_dict_for_service(
-            org_id, service_id)
->>>>>>> 9c3d028d
         channels_dict[channel["channelId"]] = channel
 
         # replace old file atomically (os.rename is more or less atomic)
         tmp = tempfile.NamedTemporaryFile(delete=False)
-<<<<<<< HEAD
         pickle.dump( channels_dict, open( tmp.name, "wb" ) )
         os.rename(tmp.name, self._get_channels_info_file(org_id))
-=======
-        pickle.dump(channels_dict, open(tmp.name, "wb"))
-        shutil.move(tmp.name, self._get_channels_info_file(org_id, service_id))
->>>>>>> 9c3d028d
 
     def _get_initialized_channels_dict_for_org(self, org_id):
         '''return {channel_id: channel}'''
         fn = self._get_channels_info_file(org_id)
         if (os.path.isfile(fn)):
-            return pickle.load(open(fn, "rb"))
+            return pickle.load( open( fn, "rb" ) )
         else:
             return {}
 
     def _get_initialized_channels_for_org(self, org_id):
         '''return [channel]'''
-<<<<<<< HEAD
         channels_dict = self._get_initialized_channels_dict_for_org(org_id)
-=======
-        channels_dict = self._get_initialized_channels_dict_for_service(
-            org_id, service_id)
->>>>>>> 9c3d028d
         return list(channels_dict.values())
 
     def _get_org_info_file(self, org_id):
         return os.path.join(self._get_org_base_dir(org_id), "org_info.pickle")
 
-<<<<<<< HEAD
     def _save_org_info(self, org_id,org_info):
         fn = self._get_org_info_file(org_id)
         pickle.dump( org_info, open( fn, "wb" ) )
@@ -119,145 +101,81 @@
     def _read_org_info(self, org_id):
         fn = self._get_org_info_file(org_id)
         return pickle.load( open( fn, "rb" ) )
-=======
-    def _save_service_info(self, org_id, service_id, service_info):
-        fn = self._get_service_info_file(org_id, service_id)
-        pickle.dump(service_info, open(fn, "wb"))
-
-    def _read_service_info(self, org_id, service_id):
-        fn = self._get_service_info_file(org_id, service_id)
-        return pickle.load(open(fn, "rb"))
->>>>>>> 9c3d028d
 
     def is_org_initialized(self):
         return os.path.isfile(self._get_org_info_file(self.args.org_id))
 
     def _check_mpe_address_metadata(self, metadata):
         """ we make sure that MultiPartyEscrow address from metadata is correct """
-        #TODO check this with sridhar before merging code
         mpe_address = self.get_mpe_address()
-        return True
         if (str(mpe_address).lower() != str(metadata["mpe_address"]).lower()):
             raise Exception("MultiPartyEscrow contract address from metadata %s do not correspond to current MultiPartyEscrow address %s" % (
                 metadata["mpe_address"], mpe_address))
 
     def _init_or_update_org_if_needed(self, metadata, org_registration):
         # if service was already initialized and metadataURI hasn't changed we do nothing
-<<<<<<< HEAD
         if self.is_org_initialized():
             if self.is_metadataURI_has_changed(org_registration):
-                self._printerr("# Service with org_id=%s "%(self.args.org_id))
+                self._printerr("# Organization with org_id=%s "%(self.args.org_id))
                 self._printerr("# ATTENTION!!! price or other paramaters might have been changed!\n")
             else:
                 return # we do nothing
         self._printerr("# Initilize service with org_id=%s"%(self.args.org_id))
-        self._check_mpe_address_metadata(metadata)
+        #self._check_mpe_address_metadata(metadata)
         org_dir = self.get_org_spec_dir(self.args.org_id)
-=======
-        if self.is_service_initialized():
-            if self.is_metadataURI_has_changed(service_registration):
-                self._printerr("# Service with org_id=%s and service_id=%s was updated" % (
-                    self.args.org_id, self.args.service_id))
-                self._printerr(
-                    "# ATTENTION!!! price or other paramaters might have been changed!\n")
-            else:
-                return  # we do nothing
-        self._printerr("# Initilize service with org_id=%s and service_id=%s" % (
-            self.args.org_id, self.args.service_id))
-        self._check_mpe_address_metadata(metadata)
-        service_dir = self.get_service_spec_dir(
-            self.args.org_id, self.args.service_id)
->>>>>>> 9c3d028d
-
-        # remove old service_dir
-        # it is relatevely safe to remove service_dir because we know that service_dir = self.get_service_spec_dir() so it is not a normal dir
-        if (os.path.exists(org_dir)):
-            shutil.rmtree(org_dir)
-
-        os.makedirs(org_dir, mode=0o700)
+
+        if (not os.path.exists(org_dir)):
+            os.makedirs(org_dir, mode=0o700)
+
         try:
-<<<<<<< HEAD
-            # save service_metadata.json in channel_dir
+            # save orgainzaiton_metadata.json in channel_dir
             metadata.save_pretty(os.path.join(org_dir, "organization_metadata.json"))
-=======
-            spec_dir = os.path.join(service_dir, "service_spec")
-            os.makedirs(spec_dir, mode=0o700)
-            safe_extract_proto_from_ipfs(
-                self._get_ipfs_client(), metadata["model_ipfs_hash"], spec_dir)
-
-            # compile .proto files
-            if (not compile_proto(Path(spec_dir), service_dir)):
-                raise Exception("Fail to compile %s/*.proto" % spec_dir)
-
-            # save service_metadata.json in channel_dir
-            metadata.save_pretty(os.path.join(
-                service_dir, "service_metadata.json"))
->>>>>>> 9c3d028d
         except:
             # it is secure to remove channel_dir, because we've created it
-            shutil.rmtree(org_dir)
+            #shutil.rmtree(org_dir)
             raise
-<<<<<<< HEAD
         self._save_org_info(self.args.org_id, org_registration)
-=======
-        self._save_service_info(
-            self.args.org_id, self.args.service_id, service_registration)
->>>>>>> 9c3d028d
 
     def _init_or_update_registered_org_if_needed(self):
         '''
-        similar to _init_or_update_service_if_needed but we get service_registraion from registry,
-        so we can update only registered services
+        similar to _init_or_update_org_if_needed but we get organization_registraion from registry,
+        so we can update only registered organization
         '''
-<<<<<<< HEAD
         if (self.is_org_initialized()):
             old_reg = self._read_org_info(self.args.org_id)
-=======
-        if (self.is_service_initialized()):
-            old_reg = self._read_service_info(
-                self.args.org_id, self.args.service_id)
->>>>>>> 9c3d028d
 
             # metadataURI will be in old_reg only for service which was initilized from registry (not from metadata)
             # we do nothing for services which were initilized from metadata
-            if ("metadataURI" not in old_reg):
+            if ("orgMetadataURI" not in old_reg):
                 return
-
-            org_registration = self._get_organization_registration()
+            org_registration = self._get_organization_registration(self.args.org_id)
             # if metadataURI hasn't been changed we do nothing
             if (not self.is_metadataURI_has_changed(org_registration)):
                 return
         else:
-            org_registration = self._get_organization_registration()
-
-<<<<<<< HEAD
-        org_metadata     = self._get_organization_registration()
-        self._init_or_update_service_if_needed(org_metadata, org_registration)
+            org_registration = self._get_organization_registration(self.args.org_id)
+
+        org_metadata     = self._get_organization_metadata_from_registry(self.args.org_id)
+        self._init_or_update_org_if_needed(org_metadata, org_registration)
 
     def is_metadataURI_has_changed(self, new_reg):
         old_reg = self._read_org_info(self.args.org_id)
-=======
-        service_metadata = self._get_service_metadata_from_registry()
-        self._init_or_update_service_if_needed(
-            service_metadata, service_registration)
-
-    def is_metadataURI_has_changed(self, new_reg):
-        old_reg = self._read_service_info(
-            self.args.org_id, self.args.service_id)
->>>>>>> 9c3d028d
+        return new_reg.get("orgMetadataURI") != old_reg.get("orgMetadataURI")
+
+    def is_service_metadataURI_has_changed(self, new_reg):
+        old_reg = self._read_service_info(self.args.org_id,self.args.service_id)
         return new_reg.get("metadataURI") != old_reg.get("metadataURI")
 
     def _check_channel_is_mine(self, channel):
         if (channel["sender"].lower() != self.ident.address.lower() and
-                channel["signer"].lower() != self.ident.address.lower()):
-            raise Exception("Channel does not correspond to the current Ethereum identity " +
-                            "(address=%s sender=%s signer=%s)" % (self.ident.address.lower(), channel["sender"].lower(), channel["signer"].lower()))
+            channel["signer"].lower() != self.ident.address.lower()):
+                raise Exception("Channel does not correspond to the current Ethereum identity " +
+                                 "(address=%s sender=%s signer=%s)"%(self.ident.address.lower(), channel["sender"].lower(), channel["signer"].lower()))
 
     def _init_channel_from_metadata(self, metadata, org_registration):
         channel_id = self.args.channel_id
         channel = self._get_channel_state_from_blockchain(channel_id)
         self._check_channel_is_mine(channel)
-<<<<<<< HEAD
         group_id = metadata.get_group_id_by_group_name(self.args.group_name)
         if (group_id is None):
 
@@ -277,38 +195,6 @@
         metadata             = self._get_organization_metadata_from_registry(self.args.org_id)
         org_registration = self._get_organization_registration(self.args.org_id)
         self._init_channel_from_metadata(metadata, org_registration)
-=======
-        group = metadata.get_group_by_group_id(channel["groupId"])
-        if (group is None):
-            group_id_base64 = base64.b64encode(
-                channel["groupId"]).decode('ascii')
-            raise Exception("Channel %i does not correspond to the given metadata.\n" % channel_id +
-                            "We can't find the following group_id in metadata: " + group_id_base64)
-        self._printout("#group_name")
-        self._printout(group["group_name"])
-        self._init_or_update_service_if_needed(metadata, service_registration)
-        self._add_channel_to_initialized(
-            self.args.org_id, self.args.service_id, channel)
-
-    def init_channel_from_metadata(self):
-        metadata = load_mpe_service_metadata(self.args.metadata_file)
-        self._init_channel_from_metadata(metadata, {})
-
-    def init_channel_from_registry(self):
-        metadata = self._get_service_metadata_from_registry()
-        service_registration = self._get_service_registration()
-        self._init_channel_from_metadata(metadata, service_registration)
->>>>>>> 9c3d028d
-
-    def _expiration_str_to_blocks(self, expiration_str, current_block):
-        s = expiration_str
-        if (s.startswith("+") and s.endswith("days")):
-            rez = current_block + int(s[1:-4]) * 4 * 60 * 24
-        elif (s.startswith("+") and s.endswith("blocks")):
-            rez = current_block + int(s[1:-6])
-        else:
-            rez = int(s)
-        return rez
 
     def _get_expiration_from_args(self):
         """
@@ -321,80 +207,56 @@
         If expiration > current_block + 1036800 (~6 month) we generate an exception if "--force" flag haven't been set
         """
         current_block = self.ident.w3.eth.blockNumber
-        rez = self._expiration_str_to_blocks(
-            self.args.expiration, current_block)
+        s = self.args.expiration
+        if (s.startswith("+") and s.endswith("days")):
+            rez = current_block + int(s[1:-4]) * 4 * 60 * 24
+        elif (s.startswith("+") and s.endswith("blocks")):
+            rez = current_block + int(s[1:-6])
+        else:
+            rez = int(s)
         if (rez > current_block + 1036800 and not self.args.force):
             d = (rez - current_block) // (4 * 60 * 24)
-            raise Exception("You try to set expiration time too far in the future: approximately %i days. " % d +
+            raise Exception("You try to set expiration time too far in the future: approximately %i days. "%d +
                             "Set --force parameter if your really want to do it.")
         return rez
 
-<<<<<<< HEAD
     def _open_channel_for_org(self, metadata):
         mpe_cogs = self.call_contract_command("MultiPartyEscrow",    "balances",  [self.ident.address])
-=======
-    def _open_channel_for_service(self, metadata):
-        mpe_cogs = self.call_contract_command(
-            "MultiPartyEscrow",    "balances",  [self.ident.address])
->>>>>>> 9c3d028d
         if (mpe_cogs < self.args.amount):
-            raise Exception(
-                "insufficient funds. You MPE balance is %s AGI " % cogs2stragi(mpe_cogs))
-
-<<<<<<< HEAD
+            raise Exception("insufficient funds. You MPE balance is %s AGI "%cogs2stragi(mpe_cogs))
+
         group_id    = base64.b64decode(metadata.get_group_id_by_group_name(self.args.group_name))
         if not group_id:
             raise Exception("group  %s is associated with organization",self.args.group_name)
 
         recipient   = metadata.get_payment_address_for_group(self.args.group_name)
-=======
-        group_id = metadata.get_group_id(self.args.group_name)
-        recipient = metadata.get_payment_address(self.args.group_name)
->>>>>>> 9c3d028d
 
         signer = self.get_address_from_arg_or_ident(self.args.signer)
 
+        channel_info = {"sender": self.ident.address, "signer": signer, "recipient": recipient, "groupId" : group_id}
         expiration = self._get_expiration_from_args()
-        channel_info = {"sender": self.ident.address, "signer": signer, "recipient": recipient,
-                        "groupId": group_id, "expiration": expiration, "value": self.args.amount, "nonce": 0}
-        params = [channel_info["signer"], channel_info["recipient"],
-                  channel_info["groupId"], self.args.amount, expiration]
-        rez = self.transact_contract_command(
-            "MultiPartyEscrow", "openChannel", params)
+        params = [channel_info["signer"], channel_info["recipient"], channel_info["groupId"], self.args.amount, expiration]
+        rez = self.transact_contract_command("MultiPartyEscrow", "openChannel", params)
 
         if (len(rez[1]) != 1 or rez[1][0]["event"] != "ChannelOpen"):
-            raise Exception(
-                "We've expected only one ChannelOpen event after openChannel. Make sure that you use correct MultiPartyEscrow address")
+            raise Exception("We've expected only one ChannelOpen event after openChannel. Make sure that you use correct MultiPartyEscrow address")
 
         channel_info["channelId"] = rez[1][0]["args"]["channelId"]
         return channel_info
 
     def _initialize_already_opened_channel(self, metadata, sender, signer):
-<<<<<<< HEAD
 
 
 
         group_id  = base64.b64decode(metadata.get_group_id_by_group_name(self.args.group_name))
         recipient = metadata.get_payment_address_for_group(self.args.group_name)
         channels_ids = self._get_all_channels_filter_sender_recipient_group(sender, recipient, group_id)
-=======
-        group_id = metadata.get_group_id(self.args.group_name)
-        recipient = metadata.get_group(self.args.group_name)["payment_address"]
-        channels_ids = self._get_all_channels_filter_sender_recipient_group(
-            sender, recipient, group_id)
->>>>>>> 9c3d028d
         for i in sorted(channels_ids):
             channel = self._get_channel_state_from_blockchain(i)
             if (channel["signer"].lower() == signer.lower()):
-                self._printerr(
-                    "# Channel with given sender, signer and group_id is already exists we simply initialize it (channel_id = %i)" % channel["channelId"])
+                self._printerr("# Channel with given sender, signer and group_id is already exists we simply initialize it (channel_id = %i)"%channel["channelId"])
 #                self._printerr("# Please run 'snet channel extend-add %i --expiration <EXPIRATION> --amount <AMOUNT>' if necessary"%channel["channelId"])
-<<<<<<< HEAD
                 self._add_channel_to_initialized(self.args.org_id, channel)
-=======
-                self._add_channel_to_initialized(
-                    self.args.org_id, self.args.service_id, channel)
->>>>>>> 9c3d028d
                 return channel
         return None
 
@@ -403,17 +265,11 @@
 
         # Before open new channel we try to find already openned channel
         if (not self.args.open_new_anyway):
-            sender = self.ident.address
-            signer = self.get_address_from_arg_or_ident(self.args.signer)
-            if (sender == signer):
-                channels = self._get_initialized_channels_for_service_filtered(
-                    metadata, "signer", is_try_initailize=False)
-                if (len(channels) > 0):
-                    return None
-            channel = self._initialize_already_opened_channel(
-                metadata, sender, signer)
+            sender  = self.ident.address
+            signer  = self.get_address_from_arg_or_ident(self.args.signer)
+            channel = self._initialize_already_opened_channel(metadata, sender, signer)
             if (channel is not None):
-                return None
+                return
 
         # open payment channel
         channel = self._open_channel_for_org(metadata)
@@ -421,7 +277,6 @@
         self._printout(channel["channelId"])
 
         # initialize channel
-<<<<<<< HEAD
         self._add_channel_to_initialized(self.args.org_id,channel)
 
     def open_init_channel_from_metadata(self):
@@ -432,57 +287,38 @@
         metadata     = self._get_organization_metadata_from_registry(self.args.org_id)
         org_registration = self._get_organization_registration(self.args.org_id)
         self._open_init_channel_from_metadata(metadata, org_registration)
-=======
-        self._add_channel_to_initialized(
-            self.args.org_id, self.args.service_id, channel)
-        return channel
-
-    def open_init_channel_from_metadata(self):
-        metadata = load_mpe_service_metadata(self.args.metadata_file)
-        self._open_init_channel_from_metadata(metadata, {})
-
-    def open_init_channel_from_registry(self):
-        metadata = self._get_service_metadata_from_registry()
-        service_registration = self._get_service_registration()
-        return self._open_init_channel_from_metadata(metadata, service_registration)
->>>>>>> 9c3d028d
 
     def channel_claim_timeout(self):
         rez = self._get_channel_state_from_blockchain(self.args.channel_id)
         if (rez["value"] == 0):
             raise Exception("Channel has 0 value. There is nothing to claim")
-        self.transact_contract_command(
-            "MultiPartyEscrow", "channelClaimTimeout", [self.args.channel_id])
+        self.transact_contract_command("MultiPartyEscrow", "channelClaimTimeout", [self.args.channel_id])
 
     def channel_claim_timeout_all(self):
         channels_ids = self._get_all_channels_filter_sender(self.ident.address)
         for channel_id in channels_ids:
             rez = self._get_channel_state_from_blockchain(channel_id)
             if (rez["value"] > 0 and rez["expiration"] < self.ident.w3.eth.blockNumber):
-                self.transact_contract_command(
-                    "MultiPartyEscrow", "channelClaimTimeout", [channel_id])
+                self.transact_contract_command("MultiPartyEscrow", "channelClaimTimeout", [channel_id])
 
     def _channel_extend_add_funds_with_channel_id(self, channel_id):
         if (self.args.amount is None and self.args.expiration is None):
             raise Exception("You should specify --amount or/and --expiration")
 
-        # only add funds to the channel (if --expiration hasn't been specified)
+        #only add funds to the channel (if --expiration hasn't been specified)
         if (self.args.expiration is None):
-            self.transact_contract_command("MultiPartyEscrow", "channelAddFunds", [
-                                           channel_id, self.args.amount])
+            self.transact_contract_command("MultiPartyEscrow", "channelAddFunds", [channel_id, self.args.amount])
             return
 
         expiration = self._get_expiration_from_args()
         self.check_new_expiration_from_blockchain(channel_id, expiration)
         # only extend channel (if --amount hasn't been specified)
         if (self.args.amount is None):
-            self.transact_contract_command("MultiPartyEscrow", "channelExtend", [
-                                           channel_id, expiration])
+            self.transact_contract_command("MultiPartyEscrow", "channelExtend", [channel_id, expiration])
             return
 
         # extend and add funds if --amount and --expiration have been specified
-        self.transact_contract_command("MultiPartyEscrow", "channelExtendAndAddFunds", [
-                                       channel_id, expiration, self.args.amount])
+        self.transact_contract_command("MultiPartyEscrow", "channelExtendAndAddFunds", [channel_id, expiration, self.args.amount])
 
     def channel_extend_and_add_funds(self):
         self._channel_extend_add_funds_with_channel_id(self.args.channel_id)
@@ -490,10 +326,8 @@
     def check_new_expiration_from_blockchain(self, channel_id, new_expiration):
         channel = self._get_channel_state_from_blockchain(channel_id)
         if (new_expiration < channel["expiration"]):
-            raise Exception("New expiration (%i) is smaller then old one (%i)" % (
-                new_expiration, channel["expiration"]))
-
-<<<<<<< HEAD
+            raise Exception("New expiration (%i) is smaller then old one (%i)"%(new_expiration, channel["expiration"]))
+
     def _smart_get_initialized_channel_for_org(self, metadata, filter_by, is_try_initailize = True):
         '''
          - filter_by can be sender or signer
@@ -506,61 +340,25 @@
            # this will work only in simple case where signer == sender
            self._initialize_already_opened_channel(metadata, self.ident.address, self.ident.address)
            return self._smart_get_initialized_channel_for_org(metadata, filter_by, is_try_initailize = False)
-=======
-    def _get_initialized_channels_for_service_filtered(self, metadata, filter_by, is_try_initailize=True):
-        '''
-         - filter_by can be sender or signer
-        '''
-        channels = self._get_initialized_channels_for_service(
-            self.args.org_id, self.args.service_id)
-        group_id = metadata.get_group_id(self.args.group_name)
-        channels = [c for c in channels if c[filter_by].lower(
-        ) == self.ident.address.lower() and c["groupId"] == group_id]
-
-        if (len(channels) == 0 and is_try_initailize):
-            # this will work only in simple case where signer == sender
-            self._initialize_already_opened_channel(
-                metadata, self.ident.address, self.ident.address)
-            return self._get_initialized_channels_for_service_filtered(metadata, filter_by, is_try_initailize=False)
-        return channels
-
-    def _smart_get_initialized_channel_for_service(self, metadata, filter_by, is_try_initailize=True):
-        '''
-         - filter_by can be sender or signer
-        '''
-        channels = self._get_initialized_channels_for_service_filtered(
-            metadata, filter_by, is_try_initailize)
->>>>>>> 9c3d028d
 
         if (len(channels) == 0):
-            raise Exception("Cannot find initialized channel for service with org_id=%s service_id=%s and signer=%s" % (
-                self.args.org_id, self.args.service_id, self.ident.address))
+            raise Exception("Cannot find initialized channel for service with org_id=%s service_id=%s and signer=%s"%(self.args.org_id, self.args.service_id, self.ident.address))
         if (self.args.channel_id is None):
             if (len(channels) > 1):
                 channel_ids = [channel["channelId"] for channel in channels]
-                raise Exception(
-                    "We have several initialized channel: %s. You should use --channel-id to select one" % str(channel_ids))
+                raise Exception("We have several initialized channel: %s. You should use --channel-id to select one"%str(channel_ids))
             return channels[0]
         for channel in channels:
             if (channel["channelId"] == self.args.channel_id):
                 return channel
-        raise Exception(
-            "Channel %i has not been initialized or your are not the sender/signer of it" % self.args.channel_id)
-
-<<<<<<< HEAD
+        raise Exception("Channel %i has not been initialized or your are not the sender/signer of it"%self.args.channel_id)
+
     def _smart_get_channel_for_org(self):
         self._init_or_update_registered_org_if_needed()
         metadata   = self._read_metadata_for_org(self.args.org_id)
         return self._smart_get_initialized_channel_for_org(metadata, "sender")
-=======
-    def _smart_get_channel_for_service(self):
-        self._init_or_update_registered_service_if_needed()
-        metadata = self._read_metadata_for_service(
-            self.args.org_id, self.args.service_id)
-        return self._smart_get_initialized_channel_for_service(metadata, "sender")
->>>>>>> 9c3d028d
-
-    def channel_extend_and_add_funds_for_service(self):
+
+    def channel_extend_and_add_funds_for_org(self):
         channel_id = self._smart_get_channel_for_org()["channelId"]
         self._channel_extend_add_funds_with_channel_id(channel_id)
 
@@ -568,48 +366,25 @@
         """ return dict of lists  rez[(<org_id>, <service_id>)] = [(channel_id, channel_info)] """
         channels_dict = defaultdict(list)
         for service_base_dir in self._get_persistent_mpe_dir().glob("*/*"):
-<<<<<<< HEAD
             org_id     = service_base_dir.parent.name
             channels   = self._get_initialized_channels_for_org(org_id)
-=======
-            org_id = service_base_dir.parent.name
-            service_id = service_base_dir.name
-            channels = self._get_initialized_channels_for_service(
-                org_id, service_id)
->>>>>>> 9c3d028d
             if (channels):
                 channels_dict[org_id] = channels
         return channels_dict
 
     def _get_channel_state_from_blockchain(self, channel_id):
-        abi = get_contract_def("MultiPartyEscrow")
+        abi         = get_contract_def("MultiPartyEscrow")
         channel_abi = abi_get_element_by_name(abi, "channels")
-        channel = self.call_contract_command(
-            "MultiPartyEscrow",  "channels", [channel_id])
-        channel = abi_decode_struct_to_dict(channel_abi, channel)
+        channel     = self.call_contract_command("MultiPartyEscrow",  "channels", [channel_id])
+        channel     = abi_decode_struct_to_dict(channel_abi, channel)
         channel["channelId"] = channel_id
         return channel
 
-<<<<<<< HEAD
     def _read_metadata_for_org(self, org_id):
         sdir = self.get_org_spec_dir(org_id)
         if (not os.path.exists(sdir)):
             raise Exception("Service with org_id=%s is not initialized"%(org_id))
         return OrganizationMetadata.from_file(sdir.joinpath("organization_metadata.json"))
-=======
-    def _get_channel_state_from_blockchain_update_cache(self, channel_id):
-        channel = self._get_channel_state_from_blockchain(channel_id)
-        self._add_channel_to_initialized(
-            self.args.org_id, self.args.service_id, channel)
-        return channel
-
-    def _read_metadata_for_service(self, org_id, service_id):
-        sdir = self.get_service_spec_dir(org_id, service_id)
-        if (not os.path.exists(sdir)):
-            raise Exception("Service with org_id=%s and service_id=%s is not initialized" % (
-                org_id, service_id))
-        return load_mpe_service_metadata(sdir.joinpath("service_metadata.json"))
->>>>>>> 9c3d028d
 
     def _print_channels_from_blockchain(self, channels_ids):
         channels_ids = sorted(channels_ids)
@@ -617,34 +392,23 @@
             self._printout("#channelId")
             [self._printout(str(i)) for i in channels_ids]
             return
-        self._printout(
-            "#channelId nonce recipient groupId(base64) value(AGI) expiration(blocks)")
+        self._printout("#channelId nonce recipient groupId(base64) value(AGI) expiration(blocks)")
         for i in channels_ids:
             channel = self._get_channel_state_from_blockchain(i)
             value_agi = cogs2stragi(channel["value"])
-            group_id_base64 = base64.b64encode(
-                channel["groupId"]).decode("ascii")
-            self._printout("%i %i %s %s %s %i" % (i, channel["nonce"], channel["recipient"], group_id_base64,
-                                                  value_agi, channel["expiration"]))
+            group_id_base64 = base64.b64encode(channel["groupId"]).decode("ascii")
+            self._printout("%i %i %s %s %s %i"%(i, channel["nonce"], channel["recipient"], group_id_base64,
+                                                value_agi, channel["expiration"]))
 
     def _print_channels_dict_from_blockchain(self, channels_dict):
         # print only caption
         if (self.args.only_id):
             self._printout("#organization_id service_id channelId")
         else:
-<<<<<<< HEAD
             self._printout("#organization_id service_id group_name channel_id nonce value(AGI) expiration(blocks)")
         for org_id in channels_dict:
             channels = self._filter_channels_sender_or_signer(channels_dict[org_id])
             metadata = self._read_metadata_for_org(org_id)
-=======
-            self._printout(
-                "#organization_id service_id group_name channel_id nonce value(AGI) expiration(blocks)")
-        for org_id, service_id in channels_dict:
-            channels = self._filter_channels_sender_or_signer(
-                channels_dict[org_id, service_id])
-            metadata = self._read_metadata_for_service(org_id, service_id)
->>>>>>> 9c3d028d
             for channel in channels:
                 channel_id = channel["channelId"]
                 group_id_base64 = base64.b64encode(channel["groupId"]).decode('ascii')
@@ -654,22 +418,11 @@
                 else:
                     group_name = group.group_name
                 if (self.args.only_id):
-<<<<<<< HEAD
                     self._printout("%s %s %i"%(org_id, group_name, channel_id))
                 else:
                     channel_blockchain = self._get_channel_state_from_blockchain(channel_id)
                     value_agi  = cogs2stragi(channel_blockchain["value"])
                     self._printout("%s %s %i %i %s %i"%(org_id, group_name, channel_id, channel_blockchain["nonce"], value_agi, channel_blockchain["expiration"]))
-=======
-                    self._printout("%s %s %s %i" %
-                                   (org_id, service_id, group_name, channel_id))
-                else:
-                    channel_blockchain = self._get_channel_state_from_blockchain(
-                        channel_id)
-                    value_agi = cogs2stragi(channel_blockchain["value"])
-                    self._printout("%s %s %s %i %i %s %i" % (org_id, service_id, group_name, channel_id,
-                                                             channel_blockchain["nonce"], value_agi, channel_blockchain["expiration"]))
->>>>>>> 9c3d028d
 
     def _filter_channels_sender_or_signer(self, channels):
         good_channels = []
@@ -689,30 +442,19 @@
         channels_dict = self._get_all_initialized_channels()
         self._print_channels_dict_from_blockchain(channels_dict)
 
-<<<<<<< HEAD
     def print_initialized_channels_filter_org(self):
         channels = self._get_initialized_channels_for_org(self.args.org_id)
         self._print_channels_dict_from_blockchain({self.args.org_id:channels})
-=======
-    def print_initialized_channels_filter_service(self):
-        channels = self._get_initialized_channels_for_service(
-            self.args.org_id, self.args.service_id)
-        self._print_channels_dict_from_blockchain(
-            {(self.args.org_id, self.args.service_id): channels})
->>>>>>> 9c3d028d
 
     def _get_all_filtered_channels(self, topics_without_signature):
         """ get all filtered chanels from blockchain logs """
-        mpe_address = self.get_mpe_address()
-        event_signature = self.ident.w3.sha3(
-            text="ChannelOpen(uint256,uint256,address,address,address,bytes32,uint256,uint256)").hex()
+        mpe_address     = self.get_mpe_address()
+        event_signature = self.ident.w3.sha3(text="ChannelOpen(uint256,uint256,address,address,address,bytes32,uint256,uint256)").hex()
         topics = [event_signature] + topics_without_signature
-        logs = self.ident.w3.eth.getLogs(
-            {"fromBlock": self.args.from_block, "address": mpe_address, "topics": topics})
-        abi = get_contract_def("MultiPartyEscrow")
-        event_abi = abi_get_element_by_name(abi, "ChannelOpen")
-        channels_ids = [get_event_data(event_abi, l)[
-            "args"]["channelId"] for l in logs]
+        logs = self.ident.w3.eth.getLogs({"fromBlock" : self.args.from_block, "address"   : mpe_address, "topics"    : topics})
+        abi           = get_contract_def("MultiPartyEscrow")
+        event_abi     = abi_get_element_by_name(abi, "ChannelOpen")
+        channels_ids  = [get_event_data(event_abi, l)["args"]["channelId"] for l in logs]
         return channels_ids
 
     def get_address_from_arg_or_ident(self, arg):
@@ -728,25 +470,23 @@
     def print_all_channels_filter_recipient(self):
         address = self.get_address_from_arg_or_ident(self.args.recipient)
         address_padded = pad_hex(address.lower(), 256)
-        channels_ids = self._get_all_filtered_channels([None, address_padded])
+        channels_ids = self._get_all_filtered_channels([None,address_padded])
         self._print_channels_from_blockchain(channels_ids)
 
     def print_all_channels_filter_group(self):
         metadata = self._get_organization_metadata_from_registry(self.args.org_id)
         group_id = base64.b64decode(metadata.get_group_id_by_group_name(self.args.group_name))
         group_id_hex = "0x" + group_id.hex()
-        channels_ids = self._get_all_filtered_channels(
-            [None, None, group_id_hex])
+        channels_ids = self._get_all_filtered_channels([None, None, group_id_hex])
         self._print_channels_from_blockchain(channels_ids)
 
     def print_all_channels_filter_group_sender(self):
-        address = self.get_address_from_arg_or_ident(self.args.sender)
+        address        = self.get_address_from_arg_or_ident(self.args.sender)
         address_padded = pad_hex(address.lower(), 256)
         metadata = self._get_organization_metadata_from_registry(self.args.org_id)
         group_id = base64.b64decode(metadata.get_group_id_by_group_name(self.args.group_name))
         group_id_hex = "0x" + group_id.hex()
-        channels_ids = self._get_all_filtered_channels(
-            [address_padded, None, group_id_hex])
+        channels_ids = self._get_all_filtered_channels([address_padded, None, group_id_hex])
         self._print_channels_from_blockchain(channels_ids)
 
     def _get_all_channels_filter_sender(self, sender):
@@ -755,14 +495,13 @@
         return channels_ids
 
     def _get_all_channels_filter_sender_recipient_group(self, sender, recipient, group_id):
-        sender_padded = pad_hex(sender.lower(),    256)
+        sender_padded    = pad_hex(sender.lower(),    256)
         recipient_padded = pad_hex(recipient.lower(), 256)
         group_id_hex = "0x" + group_id.hex()
         return self._get_all_filtered_channels([sender_padded, recipient_padded, group_id_hex])
 
-    # Auxilary functions
+    #Auxilary functions
     def print_block_number(self):
-<<<<<<< HEAD
          self._printout(self.ident.w3.eth.blockNumber)
 
 
@@ -788,7 +527,7 @@
     def _init_or_update_service_if_needed(self, metadata, service_registration):
         # if service was already initialized and metadataURI hasn't changed we do nothing
         if self.is_service_initialized():
-            if self.is_metadataURI_has_changed(service_registration):
+            if self.is_service_metadataURI_has_changed(service_registration):
                 self._printerr("# Service with org_id=%s and service_id=%s was updated"%(self.args.org_id, self.args.service_id))
                 self._printerr("# ATTENTION!!! price or other paramaters might have been changed!\n")
             else:
@@ -836,13 +575,10 @@
 
             service_registration = self._get_service_registration()
             # if metadataURI hasn't been changed we do nothing
-            if (not self.is_metadataURI_has_changed(service_registration)):
+            if (not self.is_service_metadataURI_has_changed(service_registration)):
                 return
         else:
             service_registration = self._get_service_registration()
 
         service_metadata     = self._get_service_metadata_from_registry()
-        self._init_or_update_service_if_needed(service_metadata, service_registration)
-=======
-        self._printout(self.ident.w3.eth.blockNumber)
->>>>>>> 9c3d028d
+        self._init_or_update_service_if_needed(service_metadata, service_registration)