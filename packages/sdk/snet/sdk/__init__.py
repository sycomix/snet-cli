import google.protobuf.internal.api_implementation

from packages.sdk.snet.sdk.metadata_provider.ipfs_metadata_provider import IPFSMetadataProvider

google.protobuf.internal.api_implementation.Type = lambda: 'python'

from google.protobuf import symbol_database as _symbol_database

_sym_db = _symbol_database.Default()
_sym_db.RegisterMessage = lambda x: None

<<<<<<< HEAD

import sys
=======
>>>>>>> c2f94f0f
import json
import base64
from urllib.parse import urljoin
from pathlib import Path, PurePath

import web3
from web3.gas_strategies.time_based import medium_gas_price_strategy
from rfc3986 import urlparse
import ipfsapi
from web3.datastructures import AttributeDict

from snet.sdk.service_client import ServiceClient
from snet.sdk.dynamic_service_client import DynamicServiceClient
from snet.sdk.account import Account
from snet.sdk.mpe_contract import MPEContract
from snet.sdk.payment_channel_management_strategies.default import PaymentChannelManagementStrategy

from snet.snet_cli.utils import get_contract_object, compile_proto
from snet.snet_cli.utils_proto import import_protobuf_from_dir
from snet.snet_cli.utils_ipfs import bytesuri_to_hash, get_from_ipfs_and_checkhash, safe_extract_proto_from_ipfs
from snet.snet_cli.mpe_service_metadata import mpe_service_metadata_from_json

class SnetSDK:
    """Base Snet SDK"""

    def __init__(
        self,
        config, metadata_provider=None
    ):
        self._config = config
        self._metadata_provider = metadata_provider

        # Instantiate Ethereum client
        eth_rpc_endpoint = self._config.get("eth_rpc_endpoint", "https://mainnet.infura.io")
        provider = web3.HTTPProvider(eth_rpc_endpoint)
        self.web3 = web3.Web3(provider)
        self.web3.eth.setGasPriceStrategy(medium_gas_price_strategy)

        # Get MPE contract address from config if specified; mostly for local testing
        _mpe_contract_address = self._config.get("mpe_contract_address", None)
        if _mpe_contract_address is None:
            self.mpe_contract = MPEContract(self.web3)
        else:
            self.mpe_contract = MPEContract(self.web3, _mpe_contract_address)

        # Instantiate IPFS client
        ipfs_rpc_endpoint = self._config.get("ipfs_rpc_endpoint", "https://ipfs.singularitynet.io:80")
        ipfs_rpc_endpoint = urlparse(ipfs_rpc_endpoint)
        ipfs_scheme = ipfs_rpc_endpoint.scheme if ipfs_rpc_endpoint.scheme else "http"
        ipfs_port = ipfs_rpc_endpoint.port if ipfs_rpc_endpoint.port else 5001
        self.ipfs_client = ipfsapi.connect(urljoin(ipfs_scheme, ipfs_rpc_endpoint.hostname), ipfs_port)

        # Get Registry contract address from config if specified; mostly for local testing
        _registry_contract_address = self._config.get("registry_contract_address", None)
        if _registry_contract_address is None:
            self.registry_contract = get_contract_object(self.web3, "Registry.json")
        else:
            self.registry_contract = get_contract_object(self.web3, "Registry.json", _registry_contract_address)

        self.account = Account(self.web3, config, self.mpe_contract)

    def create_service_client(self, org_id, service_id, service_stub, group_name,
                              payment_channel_management_strategy=PaymentChannelManagementStrategy, options=None):
        if options is None:
            options = dict()

        if self._metadata_provider is None:
            self._metadata_provider = IPFSMetadataProvider( self.ipfs_client ,self.web3)

        service_metadata = self._metadata_provider.enhance_service_metadata(org_id, service_id)
        group = self.get_service_group_details(service_metadata, group_name)
        strategy = payment_channel_management_strategy(self)
        service_client = ServiceClient(self, service_metadata, group, service_stub, strategy, options )
        return service_client

<<<<<<< HEAD

    def create_dynamic_service_client(self, org_id, service_id, group_name=None, payment_channel_management_strategy=PaymentChannelManagementStrategy, options=None):
        if options is None:
            options = dict()

        service_metadata = self.get_service_metadata(org_id, service_id)
        group = service_metadata.get_group(group_name)
        strategy = payment_channel_management_strategy(self)
        grpc_output_path = PurePath(Path.resolve(Path(sys.argv[0]))).parent.joinpath("grpc", org_id, service_id)
        dynamic_service_client = DynamicServiceClient(self, service_metadata, group, org_id, service_id, grpc_output_path, strategy, options)
        return dynamic_service_client


    def get_service_metadata(self, org_id, service_id):
        (found, registration_id, metadata_uri, tags) = self.registry_contract.functions.getServiceRegistrationById(bytes(org_id, "utf-8"), bytes(service_id, "utf-8")).call()

        if found is not True:
            raise Exception('No service "{}" found in organization "{}"'.format(service_id, org_id))

        metadata_hash = bytesuri_to_hash(metadata_uri)
        metadata_json = get_from_ipfs_and_checkhash(self.ipfs_client, metadata_hash)
        metadata = mpe_service_metadata_from_json(metadata_json)
        return metadata
=======
    def get_service_group_details(self, service_metadata,group_name):
        for group in service_metadata['groups']:
            if group['group_name'] == group_name:
                return group
>>>>>>> c2f94f0f
<|MERGE_RESOLUTION|>--- conflicted
+++ resolved
@@ -9,11 +9,9 @@
 _sym_db = _symbol_database.Default()
 _sym_db.RegisterMessage = lambda x: None
 
-<<<<<<< HEAD
 
 import sys
-=======
->>>>>>> c2f94f0f
+
 import json
 import base64
 from urllib.parse import urljoin
@@ -89,8 +87,6 @@
         service_client = ServiceClient(self, service_metadata, group, service_stub, strategy, options )
         return service_client
 
-<<<<<<< HEAD
-
     def create_dynamic_service_client(self, org_id, service_id, group_name=None, payment_channel_management_strategy=PaymentChannelManagementStrategy, options=None):
         if options is None:
             options = dict()
@@ -113,9 +109,8 @@
         metadata_json = get_from_ipfs_and_checkhash(self.ipfs_client, metadata_hash)
         metadata = mpe_service_metadata_from_json(metadata_json)
         return metadata
-=======
+
     def get_service_group_details(self, service_metadata,group_name):
         for group in service_metadata['groups']:
             if group['group_name'] == group_name:
                 return group
->>>>>>> c2f94f0f
