import argparse
import json
import os
import re
import sys
from pathlib import Path

from snet_cli.commands import IdentityCommand, SessionCommand, NetworkCommand, ContractCommand, \
    AgentFactoryCommand, RegistryCommand, AgentCommand, ClientCommand, ServiceCommand
from snet_cli.identity import get_identity_types
from snet_cli.session import get_session_keys
from snet_cli.utils import type_converter, get_contract_dict


class CustomParser(argparse.ArgumentParser):
    def __init__(self, default_choice=None, *args, **kwargs):
        self.default_choice = default_choice
        super().__init__(*args, **kwargs)

    def error(self, message):
        sys.stderr.write("error: {}\n\n".format(message))
        self.print_help(sys.stderr)
        sys.exit(2)

    def _parse_known_args(self, arg_strings, *args, **kwargs):
        if self.default_choice and not len(list(filter(lambda option: option in arg_strings, {'-h', '--help'}))):
            for action in list(filter(
                lambda subparser_action: isinstance(subparser_action, argparse._SubParsersAction),
                self._subparsers._actions
            )):
                if not len(list(filter(lambda arg: arg in action._name_parser_map.keys(), arg_strings))):
                    arg_strings = [self.default_choice] + arg_strings

        return super()._parse_known_args(
            arg_strings, *args, **kwargs
        )


def get_root_parser(config):
    parser = CustomParser(prog="snet", description="SingularityNET CLI")
    add_root_options(parser, config)

    return parser


def add_root_options(parser, config):
    subparsers = parser.add_subparsers(title="snet commands", metavar="COMMAND")
    subparsers.required = True

    identity_p = subparsers.add_parser("identity", help="Manage identities")
    add_identity_options(identity_p, config)

    network_p = subparsers.add_parser("network", help="Manage networks")
    add_network_options(network_p, config)

    session_p = subparsers.add_parser("session", help="View session state")
    add_session_options(session_p)

    set_p = subparsers.add_parser("set", help="Set session keys")
    add_set_options(set_p)

    unset_p = subparsers.add_parser("unset", help="Unset session keys")
    add_unset_options(unset_p)

    agent_p = subparsers.add_parser("agent", help="Interact with the SingularityNET Agent contract")
    add_agent_options(agent_p)

    agent_factory_p = subparsers.add_parser("agent-factory",
                                            help="Interact with the SingularityNET AgentFactory contract")
    add_agent_factory_options(agent_factory_p)

    client_p = subparsers.add_parser("client", help="Interact with SingularityNET services")
    add_client_options(client_p)

    registry_p = subparsers.add_parser("registry", help="Interact with the SingularityNET Registry contract")
    add_registry_options(registry_p)

    contract_p = subparsers.add_parser("contract", help="Interact with contracts at a low level")
    add_contract_options(contract_p)

    service_p = subparsers.add_parser("service", help="Create, publish, register, and update SingularityNET services")
    add_service_options(service_p, config)


def add_identity_options(parser, config):
    parser.set_defaults(cmd=IdentityCommand)
    parser.set_defaults(fn="list")
    subparsers = parser.add_subparsers(title="actions", metavar="ACTION")

    identity_names = list(
        map(lambda x: x[len("identity."):], filter(lambda x: x.startswith("identity."), config.sections())))

    create_p = subparsers.add_parser("create", help="Create a new identity")
    create_p.set_defaults(fn="create")
    create_p.add_argument("identity_name", help="name of identity to create", metavar="IDENTITY_NAME")
    create_p.add_argument("identity_type", choices=get_identity_types(),
                          help="type of identity to create from {}".format(get_identity_types()),
                          metavar="IDENTITY_TYPE")
    create_p.add_argument("--mnemonic", help="bip39 mnemonic for 'mnemonic' identity_type")
    create_p.add_argument("--private-key", help="hex-encoded private key for 'key' identity_type")
    create_p.add_argument("--eth-rpc-endpoint", help="ethereum json-rpc endpoint for 'rpc' identity_type")

    delete_p = subparsers.add_parser("delete", help="Delete an identity")
    delete_p.set_defaults(fn="delete")
    delete_p.add_argument("identity_name", choices=identity_names,
                          help="name of identity to delete from {}".format(identity_names), metavar="IDENTITY_NAME")

    for identity_name in identity_names:
        p = subparsers.add_parser(identity_name, help="Switch to {} identity".format(identity_name))
        p.set_defaults(identity_name=identity_name)
        p.set_defaults(fn="set")


def add_network_options(parser, config):
    parser.set_defaults(cmd=NetworkCommand)
    parser.set_defaults(fn="list")
    subparsers = parser.add_subparsers(title="networks", metavar="NETWORK")

    network_names = list(
        map(lambda x: x[len("network."):], filter(lambda x: x.startswith("network."), config.sections())))

    for network_name in network_names:
        p = subparsers.add_parser(network_name, help="Switch to {} network".format(network_name))
        p.set_defaults(network_name=network_name)
        p.set_defaults(fn="set")

    p = subparsers.add_parser("eth-rpc-endpoint", help="Switch to an endpoint-determined network")
    p.set_defaults(network_name="eth_rpc_endpoint")
    p.set_defaults(fn="set")
    p.add_argument("eth_rpc_endpoint", help="ethereum json-rpc endpoint (should start with 'http(s)://')", metavar="ETH_RPC_ENDPOINT")


def add_session_options(parser):
    parser.set_defaults(cmd=SessionCommand)
    parser.set_defaults(fn="show")


def add_set_options(parser):
    parser.set_defaults(cmd=SessionCommand)
    parser.set_defaults(fn="set")
    parser.add_argument("key", choices=get_session_keys(), help="session key to set from {}".format(get_session_keys()),
                        metavar="KEY")
    parser.add_argument("value", help="desired value of session key", metavar="VALUE")


def add_unset_options(parser):
    parser.set_defaults(cmd=SessionCommand)
    parser.set_defaults(fn="unset")
    parser.add_argument("key", choices=get_session_keys(),
                        help="session key to unset from {}".format(get_session_keys()), metavar="KEY")


def add_agent_options(parser):
    parser.set_defaults(cmd=AgentCommand)
    contract_dict = get_contract_dict("Agent")
    parser.set_defaults(contract_dict=contract_dict)

    add_contract_identity_arguments(parser, [("", "agent_at")])

    subparsers = parser.add_subparsers(title="agent commands", metavar="COMMAND")
    subparsers.required = True

    create_jobs_p = subparsers.add_parser("create-jobs", help="Create jobs")
    create_jobs_p.set_defaults(fn="create_jobs")
    create_jobs_p.set_defaults(contract_function="createJob")
    create_jobs_p.add_argument("--number", "-n", type=int, default=1, help="number of jobs to create (defaults to 1)")
    create_jobs_p.add_argument("--max-price", type=int, default=0,
                               help="skip interactive confirmation of job price if below max price (defaults to 0)")
    create_jobs_p.add_argument("--funded", action="store_true", help="fund created jobs", default=False)
    create_jobs_p.add_argument("--signed", action="store_true", help="generate job signatures for created jobs",
                               default=False)
    add_transaction_arguments(create_jobs_p)


def add_agent_factory_options(parser):
    parser.set_defaults(cmd=AgentFactoryCommand)
    contract_dict = get_contract_dict("AgentFactory")
    parser.set_defaults(contract_dict=contract_dict)

    add_contract_identity_arguments(parser, [("", "agent_factory_at")])

    subparsers = parser.add_subparsers(title="agent-factory commands", metavar="COMMAND")
    subparsers.required = True

    create_agent_p = subparsers.add_parser("create-agent", help="Create an agent")
    create_agent_p.set_defaults(fn="create_agent")
    create_agent_p.set_defaults(contract_function="createAgent")
    create_agent_p.add_argument("contract_named_input_price", type=type_converter("uint256"), metavar="PRICE",
                  help="initial price for interacting with the service")
    create_agent_p.add_argument("contract_named_input_endpoint", type=type_converter("string"), metavar="ENDPOINT",
                  help="initial endpoint to call the service's API")
    create_agent_p.add_argument("contract_named_input_metadataURI", type=type_converter("string"), metavar="METADATA_URI",
                                 nargs="?", default="", help="uri where service metadata is stored")
    add_transaction_arguments(create_agent_p)


def add_client_options(parser):
    parser.set_defaults(cmd=ClientCommand)

    subparsers = parser.add_subparsers(title="client commands", metavar="COMMAND")
    subparsers.required = True

    call_p = subparsers.add_parser("call", help="Call a service")
    call_p.set_defaults(fn="call")
    call_p.add_argument("method", help="target service's method name to call", metavar="METHOD")
    call_p.add_argument("params", nargs='?', help="json-serialized parameters object or path containing "
                                                  "json-serialized parameters object (leave emtpy to read from stdin)",
                        metavar="PARAMS")
    call_p.add_argument("--max-price", type=int, default=0,
                        help="skip interactive confirmation of job price if below max price (defaults to 0)")
    add_contract_identity_arguments(call_p, [("agent", "agent_at"), ("job", "job_at")])
    add_transaction_arguments(call_p)


def add_registry_options(parser):
    parser.set_defaults(cmd=RegistryCommand)
    contract_dict = get_contract_dict("AlphaRegistry")
    parser.set_defaults(contract_dict=contract_dict)

    add_contract_identity_arguments(parser, [("", "registry_at")])

    subparsers = parser.add_subparsers(title="registry commands", metavar="COMMAND")
    subparsers.required = True

    # Warning: none of these commands work with the new Registry
    create_record_p = subparsers.add_parser("create-record", help="Create a new record")
    create_record_p.set_defaults(fn="create_record")
    create_record_p.set_defaults(contract_function="createRecord")
    create_record_p.add_argument("contract_named_input_name", type=type_converter("bytes32"), metavar="NAME",
                                 help="name of the service to be stored in the registry")
    create_record_p.add_argument("contract_named_input_agent", type=type_converter("address"), metavar="AGENT_ADDRESS",
                                 help="target agent address for registry record")
    add_transaction_arguments(create_record_p)

    update_record_p = subparsers.add_parser("update-record", help="Update an existing record")
    update_record_p.set_defaults(fn="update_record")
    update_record_p.set_defaults(contract_function="updateRecord")
    update_record_p.add_argument("contract_named_input_name", type=type_converter("bytes32"), metavar="NAME",
                                 help="target name for registry record")
    update_record_p.add_argument("contract_named_input_agent", type=type_converter("address"), metavar="AGENT_ADDRESS",
                                 help="target agent address for registry record")
    add_transaction_arguments(update_record_p)

    deprecate_record_p = subparsers.add_parser("deprecate-record", help="Deprecate an existing record")
    deprecate_record_p.set_defaults(fn="deprecate_record")
    deprecate_record_p.set_defaults(contract_function="deprecateRecord")
    deprecate_record_p.add_argument("contract_named_input_name", type=type_converter("bytes32"), metavar="NAME",
                                    help="target name for registry record")
    add_transaction_arguments(deprecate_record_p)

    list_records_p = subparsers.add_parser("list-records", help="List records")
    list_records_p.set_defaults(fn="list_records")
    list_records_p.set_defaults(contract_function="listRecords")
    add_transaction_arguments(list_records_p)

    query_p = subparsers.add_parser("query", help="Query for a given name")
    query_p.set_defaults(fn="query")
    query_p.add_argument("name", type=type_converter("bytes32"), help="target name for registry record", metavar="NAME")
    add_transaction_arguments(query_p)


def add_contract_options(parser):
    parser.set_defaults(cmd=ContractCommand)

    subparsers = parser.add_subparsers(title="contracts", metavar="CONTRACT")
    subparsers.required = True

    for path in Path(__file__).absolute().parent.joinpath("resources", "contracts", "abi").glob("*json"):
        contract_name = re.search(r"([^.]*)\.json", os.path.basename(path)).group(1)
        contract_p = subparsers.add_parser(contract_name, help="{} contract".format(contract_name))
        add_contract_function_options(contract_p, contract_name)


def _add_service_publish_arguments(parser):
    parser.add_argument("--no-register", action="store_true", help="does not register the published service")
    parser.add_argument("--config", help="specify a custom service.json file path")
    add_transaction_arguments(parser)
    add_contract_identity_arguments(parser, [("registry", "registry_at"), ("agent-factory", "agent_factory_at")])


def _add_service_update_arguments(parser):
    parser.set_defaults(fn="update")
    parser.add_argument("--new-price", help="new price to call the service", type=type_converter("uint256"))
    parser.add_argument("--new-endpoint", help="new endpoint to call the service's API")
    parser.add_argument("--add-tags", nargs="+", type=type_converter("bytes32"),
                        metavar=("TAGS", "TAG1, TAG2,"), help="tags you want to add to the service registration")
    parser.add_argument("--new-description", help="new description for the service")
    parser.add_argument("--config", help="specify a custom service.json file path")
    add_transaction_arguments(parser)
    add_contract_identity_arguments(parser, [("registry", "registry_at")])


def add_service_options(parser, config):
    parser.set_defaults(cmd=ServiceCommand)

    subparsers = parser.add_subparsers(title="service commands", metavar="COMMAND")
    subparsers.required = True

    init_p = subparsers.add_parser("init", help="Initialize a service package on the filesystem")
    init_p.set_defaults(fn="init")
    init_p.add_argument("--name", help='name of the service to be stored in the registry (default: <current working directory>)')
    init_p.add_argument("--model", help='local filesystem path to the service model directory (default: "model/")')
    init_p.add_argument("--organization", help='the organization to which you want to register the service (default: "")')
    init_p.add_argument("--path", help='the path under which you want to register the service in the organization (default: "")')
    init_p.add_argument("--price", help='initial price for interacting with the service (default: 0)')
    init_p.add_argument("--endpoint", help="initial endpoint to call the service's API (default: \"\")")
    init_p.add_argument("--tags", nargs="+", metavar=("TAGS", "TAG1, TAG2,"), help="tags to describe the service (default: [])")
    init_p.add_argument("--description",
                        help='human-readable description of the service (default: "")')
    init_p.add_argument("-y", action="store_true", help="accept defaults for any argument that is not provided")

    network_names = list(
        map(lambda x: x[len("network."):], filter(lambda x: x.startswith("network."), config.sections())))

    publish_p = subparsers.add_parser("publish", help="Publish a service to the network", default_choice="default")
    publish_p.set_defaults(fn="publish")
    networks_publish_subparsers = publish_p.add_subparsers(title="networks", metavar="[NETWORK]")

    for network_name in network_names:
        p = networks_publish_subparsers.add_parser(network_name, help="Publish a service to {} network".format(network_name))
        p.set_defaults(network_name=network_name)
        _add_service_publish_arguments(p)

    p = networks_publish_subparsers.add_parser("eth-rpc-endpoint", help="Publish a service using the provided Ethereum-RPC endpoint")
    p.set_defaults(network_name="eth_rpc_endpoint")
    p.add_argument("eth_rpc_endpoint", help="ethereum json-rpc endpoint (should start with 'http(s)://')", metavar="ETH_RPC_ENDPOINT")
    _add_service_publish_arguments(p)

    p = networks_publish_subparsers.add_parser("default")
    _add_service_publish_arguments(p)

    update_p = subparsers.add_parser("update", help="Update a service on the network", default_choice="default")
    update_p.set_defaults(fn="update")
    networks_update_subparsers = update_p.add_subparsers(title="networks", metavar="[NETWORK]")

    for network_name in network_names:
        p = networks_update_subparsers.add_parser(network_name, help="Update a service on {} network".format(network_name))
        p.set_defaults(network_name=network_name)
        _add_service_update_arguments(p)

    p = networks_update_subparsers.add_parser("eth-rpc-endpoint", help="Update a service using the provided Ethereum-RPC endpoint")
    p.set_defaults(network_name="eth_rpc_endpoint")
    p.add_argument("eth_rpc_endpoint", help="ethereum json-rpc endpoint (should start with 'http(s)://')", metavar="ETH_RPC_ENDPOINT")
    _add_service_update_arguments(p)

    p = networks_update_subparsers.add_parser("default")
    _add_service_update_arguments(p)


def add_contract_function_options(parser, contract_name):
    add_contract_identity_arguments(parser)

    contract_dict = get_contract_dict(contract_name)
    parser.set_defaults(contract_dict=contract_dict)

    fns = []
    for fn in filter(lambda e: e["type"] == "function", contract_dict["abi"]):
        fns.append({
            "name": fn["name"],
            "named_inputs": [(i["name"], i["type"]) for i in fn["inputs"] if i["name"] != ""],
            "positional_inputs": [i["type"] for i in fn["inputs"] if i["name"] == ""]
        })

    if len(fns) > 0:
        subparsers = parser.add_subparsers(title="{} functions".format(contract_name), metavar="FUNCTION")
        subparsers.required = True

        for fn in fns:
            fn_p = subparsers.add_parser(fn["name"], help="{} function".format(fn["name"]))
            fn_p.set_defaults(fn="call")
            fn_p.set_defaults(contract_function=fn["name"])
            for i in fn["positional_inputs"]:
                fn_p.add_argument(i, action=AppendPositionalAction, type=type_converter(i), metavar=i.upper())
            for i in fn["named_inputs"]:
                fn_p.add_argument("contract_named_input_{}".format(i[0]), type=type_converter(i[1]),
                                  metavar="{}_{}".format(i[0].lstrip("_"), i[1].upper()))
            fn_p.add_argument("--transact", action="store_const", const="transact", dest="fn",
                              help="invoke contract function as transaction")
            add_transaction_arguments(fn_p)


def add_contract_identity_arguments(parser, names_and_destinations=(("", "at"),)):
    identity_g = parser.add_argument_group(title="contract identity arguments")
    for (name, destination) in names_and_destinations:
        if name != "":
            arg_name = "{}-".format(name)
            metavar_name = "{}_".format(name.replace("-", "_"))
        else:
            arg_name = name
            metavar_name = name
        h = "{} contract address".format(name)
        if destination != "at":
<<<<<<< HEAD
            h += " (defaults to session.default_{})".format(destination)
        identity_g.add_argument("--{}at".format(arg_name), dest=destination, type=type_converter("address"),
=======
            h += " (defaults to session.current_{})".format(destination)
        identity_g.add_argument("--{}at".format(arg_name), dest=destination,
>>>>>>> 62c17f92
                                metavar="{}ADDRESS".format(metavar_name.upper()),
                                help=h)


def add_transaction_arguments(parser):
    transaction_g = parser.add_argument_group(title="transaction arguments")
    transaction_g.add_argument("--gas-price", type=int,
                               help="ethereum gas price for transaction (defaults to session.default_gas_price)")
    transaction_g.add_argument("--eth-rpc-endpoint", help="ethereum json-rpc endpoint (should start with 'http(s)://'; "
                                                          "defaults to session.identity.eth_rpc_endpoint or "
                                                          "session.default_eth_rpc_endpoint)")
    transaction_g.add_argument("--wallet-index", type=int,
                               help="wallet index of account to use for signing (defaults to session.default_wallet"
                                    " index)")
    transaction_g.add_argument("--no-confirm", action="store_true",
                               help="skip interactive confirmation of transaction payload", default=False)
    g = transaction_g.add_mutually_exclusive_group()
    g.add_argument("--verbose", "-v", action="store_true", help="verbose transaction printing", default=False)
    g.add_argument("--quiet", "-q", action="store_true", help="quiet transaction printing", default=False)


class AppendPositionalAction(argparse.Action):
    def __call__(self, parser, namespace, values, option_string=None):
        positional_inputs = getattr(namespace, "contract_positional_inputs", None)
        if positional_inputs is None:
            setattr(namespace, "contract_positional_inputs", [])
        getattr(namespace, "contract_positional_inputs").append(values)
        delattr(namespace, self.dest)<|MERGE_RESOLUTION|>--- conflicted
+++ resolved
@@ -390,13 +390,8 @@
             metavar_name = name
         h = "{} contract address".format(name)
         if destination != "at":
-<<<<<<< HEAD
             h += " (defaults to session.default_{})".format(destination)
         identity_g.add_argument("--{}at".format(arg_name), dest=destination, type=type_converter("address"),
-=======
-            h += " (defaults to session.current_{})".format(destination)
-        identity_g.add_argument("--{}at".format(arg_name), dest=destination,
->>>>>>> 62c17f92
                                 metavar="{}ADDRESS".format(metavar_name.upper()),
                                 help=h)
 
