""" Utilities related to ipfs """
import tarfile
import glob
import io
import os
import sys

<<<<<<< HEAD
=======
import base58
import multihash

# make tar from protodir/*proto, and publish this tar in ipfs
# return base58 encoded ipfs hash
>>>>>>> b316b66c
def publish_proto_in_ipfs(ipfs_client, protodir):
    """
    make tar from protodir/*proto, and publish this tar in ipfs
    return base58 encoded ipfs hash
    """
    
    if (not os.path.isdir(protodir)):
        raise Exception("Directory %s doesn't exists"%protodir)

    files = glob.glob(os.path.join(protodir, "*.proto"))

    if (len(files) == 0):
        raise Exception("Cannot find any %s files"%(os.path.join(protodir, "*.proto")) )

    # We are sorting files before we add them to the .tar since an archive containing the same files in a different
    # order will produce a different content hash;
    files.sort()
        
    tarbytes  = io.BytesIO()        
    tar       = tarfile.open(fileobj=tarbytes, mode="w")
    for f in files:
        tar.add(f, os.path.basename(f))
    tar.close()
    return ipfs_client.add_bytes(tarbytes.getvalue())

<<<<<<< HEAD
def get_from_ipfs_and_checkhash(ipfs_client, ipfs_hash_base58):
    """
    Get file from ipfs
    We must check the hash becasue we cannot believe that ipfs_client wasn't been compromise
    """
    data  = ipfs_client.cat(ipfs_hash_base58)
    print("!!! We must check that hash in IPFS is correct (we cannot be sure that ipfs is not compromized) !!! Please implement it !!!", file=sys.stderr)
=======
# get file from ipfs
# We must check the hash becasue we cannot believe that ipfs_client wasn't been compromise
def get_from_ipfs_and_checkhash(ipfs_client, ipfs_hash_base58, validate=True):
    if validate:
        from snet_cli.resources.proto.unixfs_pb2 import Data
        from snet_cli.resources.proto.merckledag_pb2 import MerkleNode

        # No nice Python library to parse ipfs blocks, so do it ourselves.
        block_data = ipfs_client.block_get(ipfs_hash_base58)
        mn = MerkleNode()
        mn.ParseFromString(block_data)
        unixfs_data = Data()
        unixfs_data.ParseFromString(mn.Data)
        assert unixfs_data.Type == unixfs_data.DataType.Value('File'), "IPFS hash must be a file"
        data = unixfs_data.Data
        
        # multihash has a badly registered base58 codec, overwrite it...
        multihash.CodecReg.register('base58', base58.b58encode, base58.b58decode)
        # create a multihash object from our ipfs hash
        mh = multihash.decode(ipfs_hash_base58.encode('ascii'), 'base58')
        
        # Convenience method lets us directly use a multihash to verify data
        if not mh.verify(block_data):
            raise Exception("IPFS hash mismatch with data")
    else:
        data = ipfs_client.cat(ipfs_hash_base58)
>>>>>>> b316b66c
    return data

def hash_to_bytesuri(s):
    """
    Convert in and from bytes uri format used in Registry contract
    """
    # TODO: we should pad string with zeros till closest 32 bytes word because of a bug in processReceipt (in snet_cli.contract.process_receipt)
    s = "ipfs://" + s
    return s.encode("ascii").ljust(32 * (len(s)//32 + 1), b"\0")

def bytesuri_to_hash(s):
    s = s.rstrip(b"\0").decode('ascii')
    if (not s.startswith("ipfs://")):
        raise Exception("We support only ipfs uri in Registry")
    return s[7:]

def safe_extract_proto_from_ipfs(ipfs_client, ipfs_hash, protodir):
    """
    Tar files might be dangerous (see https://bugs.python.org/issue21109,
    and https://docs.python.org/3/library/tarfile.html, TarFile.extractall warning)
    we extract only simple files
    """
    spec_tar = get_from_ipfs_and_checkhash(ipfs_client, ipfs_hash)
    with tarfile.open(fileobj=io.BytesIO(spec_tar)) as f:
        for m in f.getmembers():
            if (os.path.dirname(m.name) != ""):
                raise Exception("tarball has directories. We do not support it.")
            if (not m.isfile()):
                raise Exception("tarball contains %s which is not a files"%m.name)
            fullname = os.path.join(protodir, m.name)
            if (os.path.exists(fullname)):
                raise Exception("%s already exists."%fullname)
        # now it is safe to call extractall
        f.extractall(protodir)<|MERGE_RESOLUTION|>--- conflicted
+++ resolved
@@ -5,14 +5,9 @@
 import os
 import sys
 
-<<<<<<< HEAD
-=======
 import base58
 import multihash
 
-# make tar from protodir/*proto, and publish this tar in ipfs
-# return base58 encoded ipfs hash
->>>>>>> b316b66c
 def publish_proto_in_ipfs(ipfs_client, protodir):
     """
     make tar from protodir/*proto, and publish this tar in ipfs
@@ -38,18 +33,11 @@
     tar.close()
     return ipfs_client.add_bytes(tarbytes.getvalue())
 
-<<<<<<< HEAD
-def get_from_ipfs_and_checkhash(ipfs_client, ipfs_hash_base58):
+def get_from_ipfs_and_checkhash(ipfs_client, ipfs_hash_base58, validate=True):
     """
     Get file from ipfs
     We must check the hash becasue we cannot believe that ipfs_client wasn't been compromise
     """
-    data  = ipfs_client.cat(ipfs_hash_base58)
-    print("!!! We must check that hash in IPFS is correct (we cannot be sure that ipfs is not compromized) !!! Please implement it !!!", file=sys.stderr)
-=======
-# get file from ipfs
-# We must check the hash becasue we cannot believe that ipfs_client wasn't been compromise
-def get_from_ipfs_and_checkhash(ipfs_client, ipfs_hash_base58, validate=True):
     if validate:
         from snet_cli.resources.proto.unixfs_pb2 import Data
         from snet_cli.resources.proto.merckledag_pb2 import MerkleNode
@@ -73,7 +61,6 @@
             raise Exception("IPFS hash mismatch with data")
     else:
         data = ipfs_client.cat(ipfs_hash_base58)
->>>>>>> b316b66c
     return data
 
 def hash_to_bytesuri(s):
